--- conflicted
+++ resolved
@@ -1,23 +1,14 @@
 from __future__ import annotations
 
 import re
-<<<<<<< HEAD
 from pathlib import Path
-from typing import Any, Callable, Dict, Iterator, List, Union
-=======
-from typing import Any, Callable, List, Mapping, Optional, Tuple
->>>>>>> 8cb22f33
+from typing import Any, Callable, Dict, List, Mapping, Optional, Tuple, Union
 
 import tomlkit
-from tomlkit.items import Array, InlineTable
 
 from pdm import termui
 
 
-<<<<<<< HEAD
-def convert_from(field: str = None, name: str = None):
-    def wrapper(func: Callable[..., Any]) -> Callable[..., Any]:
-=======
 def convert_from(
     field: str = None, name: str = None
 ) -> Callable[
@@ -26,7 +17,6 @@
     def wrapper(
         func: Callable[[MetaConverter, Any], Any]
     ) -> Callable[[MetaConverter, Any], Any]:
->>>>>>> 8cb22f33
         func._convert_from = field
         func._convert_to = name
         return func
@@ -38,15 +28,10 @@
     pass
 
 
-<<<<<<< HEAD
-class _MetaConverterMeta(abc.ABCMeta):
+class _MetaConverterMeta(type):
     def __init__(
         cls, name: str, bases: Dict[str, Any], ns: Union[None, Path, str]
     ) -> None:
-=======
-class _MetaConverterMeta(type):
-    def __init__(cls, name, bases, ns):
->>>>>>> 8cb22f33
         super().__init__(name, bases, ns)
         cls._converters = {}
         _default = object()
@@ -59,29 +44,6 @@
 class MetaConverter(metaclass=_MetaConverterMeta):
     """Convert a metadata dictionary to PDM's format"""
 
-<<<<<<< HEAD
-    def __init__(
-        self, source: Dict[str, Any], filename: Union[None, Path, str] = None
-    ) -> None:
-        self._data = {}
-        self.filename = filename
-        self.settings = {}
-        self._convert(dict(source))
-
-    def __getitem__(self, k: str) -> Any:
-        return self._data[k]
-
-    def __len__(self):
-        return len(self._data)
-
-    def __iter__(self) -> Iterator:
-        return iter(self._data)
-
-    def get_settings(self, source: Dict[str, Any]) -> None:
-        pass
-
-    def _convert(self, source: Dict[str, Any]) -> None:
-=======
     def __init__(self, source: dict, ui: Optional[termui.UI] = None) -> None:
         self.source = source
         self.settings = {}
@@ -90,7 +52,6 @@
 
     def convert(self) -> Tuple[Mapping, Mapping]:
         source = self.source
->>>>>>> 8cb22f33
         for key, func in self._converters.items():
             if func._convert_from and func._convert_from not in source:
                 continue
@@ -119,22 +80,14 @@
 NAME_EMAIL_RE = re.compile(r"(?P<name>[^,]+?)\s*<(?P<email>.+)>\s*$")
 
 
-<<<<<<< HEAD
-def make_inline_table(data: Dict[str, str]) -> Dict[str, str]:
-=======
-def make_inline_table(data: Mapping) -> InlineTable:
->>>>>>> 8cb22f33
+def make_inline_table(data: Mapping) -> Dict[str, str]:
     """Create an inline table from the given data."""
     table = tomlkit.inline_table()
     table.update(data)
     return table
 
 
-<<<<<<< HEAD
 def make_array(data: List[Any], multiline: bool = False) -> List[Any]:
-=======
-def make_array(data: list, multiline: bool = False) -> Array:
->>>>>>> 8cb22f33
     if not data:
         return []
     array = tomlkit.array()
@@ -144,21 +97,11 @@
     return array
 
 
-<<<<<<< HEAD
-def array_of_inline_tables(
-    value: List[Dict[str, str]], multiline: bool = True
-) -> List[str]:
+def array_of_inline_tables(value: List[Mapping], multiline: bool = True) -> List[str]:
     return make_array([make_inline_table(item) for item in value], multiline)
 
 
 def parse_name_email(name_email: List[str]) -> List[str]:
-=======
-def array_of_inline_tables(value: List[Mapping], multiline: bool = True) -> Array:
-    return make_array([make_inline_table(item) for item in value], multiline)
-
-
-def parse_name_email(name_email: List[str]) -> Array:
->>>>>>> 8cb22f33
     return array_of_inline_tables(
         [NAME_EMAIL_RE.match(item).groupdict() for item in name_email]
     )